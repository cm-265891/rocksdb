--- conflicted
+++ resolved
@@ -42,11 +42,8 @@
 #include "db/version_set.h"
 #include "db/write_batch_internal.h"
 #include "port/port.h"
-<<<<<<< HEAD
 #include "rocksdb/cache.h"
-=======
 #include "port/likely.h"
->>>>>>> 5142b370
 #include "rocksdb/compaction_filter.h"
 #include "rocksdb/db.h"
 #include "rocksdb/env.h"
@@ -225,13 +222,7 @@
       shutting_down_(nullptr),
       bg_cv_(&mutex_),
       logfile_number_(0),
-<<<<<<< HEAD
       default_cf_handle_(nullptr),
-=======
-      super_version_(nullptr),
-      super_version_number_(0),
-      local_sv_(new ThreadLocalPtr(&SuperVersionUnrefHandle)),
->>>>>>> 5142b370
       tmp_batch_(),
       bg_compaction_scheduled_(0),
       bg_manual_only_(0),
@@ -248,14 +239,8 @@
       delayed_writes_(0),
       storage_options_(options),
       bg_work_gate_closed_(false),
-<<<<<<< HEAD
-      refitting_level_(false) {
-
-=======
       refitting_level_(false),
       opened_successfully_(false) {
-  mem_->Ref();
->>>>>>> 5142b370
   env_->GetAbsolutePath(dbname, &db_absolute_path_);
 
   // Reserve ten files or so for other uses and give the rest to TableCache.
@@ -290,13 +275,6 @@
 
 DBImpl::~DBImpl() {
   // Wait for background work to finish
-<<<<<<< HEAD
-=======
-  if (flush_on_destroy_ && mem_->GetFirstSequenceNumber() != 0) {
-    FlushMemTable(FlushOptions());
-  }
-
->>>>>>> 5142b370
   mutex_.Lock();
   if (flush_on_destroy_) {
     autovector<ColumnFamilyData*> to_delete;
@@ -321,17 +299,7 @@
          bg_logstats_scheduled_) {
     bg_cv_.Wait();
   }
-<<<<<<< HEAD
-=======
-  mutex_.Unlock();
-
-  // Release SuperVersion reference kept in ThreadLocalPtr.
-  // This must be done outside of mutex_ since unref handler can lock mutex.
-  // It also needs to be done after FlushMemTable, which can trigger local_sv_
-  // access.
-  delete local_sv_;
-
-  mutex_.Lock();
+
   if (options_.allow_thread_local) {
     // Clean up obsolete files due to SuperVersion release.
     // (1) Need to delete to obsolete files before closing because RepairDB()
@@ -351,14 +319,6 @@
     }
   }
 
-  if (super_version_ != nullptr) {
-    bool is_last_reference __attribute__((unused));
-    is_last_reference = super_version_->Unref();
-    assert(is_last_reference);
-    super_version_->Cleanup();
-    delete super_version_;
-  }
->>>>>>> 5142b370
   mutex_.Unlock();
   if (default_cf_handle_ != nullptr) {
     // we need to delete handle outside of lock because it does its own locking
@@ -369,20 +329,7 @@
     env_->UnlockFile(db_lock_);
   }
 
-<<<<<<< HEAD
   // versions need to be destroyed before table_cache since it can hold
-=======
-  if (mem_ != nullptr) {
-    delete mem_->Unref();
-  }
-
-  autovector<MemTable*> to_delete;
-  imm_.current()->Unref(&to_delete);
-  for (MemTable* m: to_delete) {
-    delete m;
-  }
-  // versions need to be destroyed before table_cache since it can holds
->>>>>>> 5142b370
   // references to table_cache.
   versions_.reset();
 
@@ -1303,15 +1250,11 @@
       pending_outputs_, &deletion_state.memtables_to_free, db_directory_.get());
 
   if (s.ok()) {
-<<<<<<< HEAD
     InstallSuperVersion(cfd, deletion_state);
-=======
-    InstallSuperVersion(deletion_state);
     // Reset SuperVersions cached in thread local storage
     if (options_.allow_thread_local) {
-      ResetThreadLocalSuperVersions(&deletion_state);
-    }
->>>>>>> 5142b370
+      cfd->ResetThreadLocalSuperVersions();
+    }
     if (madeProgress) {
       *madeProgress = 1;
     }
@@ -1444,7 +1387,7 @@
         edit.DebugString().data());
 
     status = versions_->LogAndApply(cfd, &edit, &mutex_, db_directory_.get());
-    superversion_to_free = cfd->InstallSuperVersion(new_superversion);
+    superversion_to_free = cfd->InstallSuperVersion(new_superversion, &mutex_);
     new_superversion = nullptr;
 
     Log(options_.info_log, "LogAndApply: %s\n", status.ToString().data());
@@ -2084,6 +2027,9 @@
     status = versions_->LogAndApply(c->column_family_data(), c->edit(), &mutex_,
                                     db_directory_.get());
     InstallSuperVersion(c->column_family_data(), deletion_state);
+    if (options_.allow_thread_local) {
+      c->column_family_data()->ResetThreadLocalSuperVersions();
+    }
 
     Version::LevelSummaryStorage tmp;
     Log(options_.info_log, "Moved #%lld to level-%d %lld bytes %s: %s\n",
@@ -2900,59 +2846,21 @@
 // However, if InstallSuperVersion() gets called twice with the same,
 // deletion_state, we can't reuse the SuperVersion() that got malloced because
 // first call already used it. In that rare case, we take a hit and create a
-<<<<<<< HEAD
 // new SuperVersion() inside of the mutex. We do similar thing
 // for superversion_to_free
 void DBImpl::InstallSuperVersion(ColumnFamilyData* cfd,
                                  DeletionState& deletion_state) {
-=======
-// new SuperVersion() inside of the mutex.
-void DBImpl::InstallSuperVersion(DeletionState& deletion_state) {
->>>>>>> 5142b370
   mutex_.AssertHeld();
   // if new_superversion == nullptr, it means somebody already used it
   SuperVersion* new_superversion =
     (deletion_state.new_superversion != nullptr) ?
     deletion_state.new_superversion : new SuperVersion();
-  SuperVersion* old_superversion = cfd->InstallSuperVersion(new_superversion);
+  SuperVersion* old_superversion =
+      cfd->InstallSuperVersion(new_superversion, &mutex_);
   deletion_state.new_superversion = nullptr;
   deletion_state.superversions_to_free.push_back(old_superversion);
 }
 
-<<<<<<< HEAD
-=======
-DBImpl::SuperVersion* DBImpl::InstallSuperVersion(
-    SuperVersion* new_superversion) {
-  mutex_.AssertHeld();
-  new_superversion->Init(mem_, imm_.current(), versions_->current());
-  SuperVersion* old_superversion = super_version_;
-  super_version_ = new_superversion;
-  super_version_->db = this;
-  ++super_version_number_;
-  super_version_->version_number = super_version_number_;
-
-  if (old_superversion != nullptr && old_superversion->Unref()) {
-    old_superversion->Cleanup();
-    return old_superversion; // will let caller delete outside of mutex
-  }
-  return nullptr;
-}
-
-void DBImpl::ResetThreadLocalSuperVersions(DeletionState* deletion_state) {
-  mutex_.AssertHeld();
-  autovector<void*> sv_ptrs;
-  local_sv_->Scrape(&sv_ptrs);
-  for (auto ptr : sv_ptrs) {
-    assert(ptr);
-    auto sv = static_cast<SuperVersion*>(ptr);
-    if (static_cast<SuperVersion*>(ptr)->Unref()) {
-      sv->Cleanup();
-      deletion_state->superversions_to_free.push_back(sv);
-    }
-  }
-}
-
->>>>>>> 5142b370
 Status DBImpl::GetImpl(const ReadOptions& options,
                        ColumnFamilyHandle* column_family, const Slice& key,
                        std::string* value, bool* value_found) {
@@ -2963,10 +2871,6 @@
   auto cfh = reinterpret_cast<ColumnFamilyHandleImpl*>(column_family);
   auto cfd = cfh->cfd();
 
-  mutex_.Lock();
-  SuperVersion* get_version = cfd->GetSuperVersion()->Ref();
-  mutex_.Unlock();
-
   SequenceNumber snapshot;
   if (options.snapshot != nullptr) {
     snapshot = reinterpret_cast<const SnapshotImpl*>(options.snapshot)->number_;
@@ -2974,8 +2878,6 @@
     snapshot = versions_->LastSequence();
   }
 
-<<<<<<< HEAD
-=======
   // Acquire SuperVersion
   SuperVersion* sv = nullptr;
   if (LIKELY(options_.allow_thread_local)) {
@@ -2988,9 +2890,8 @@
     // is being used while a new SuperVersion is installed, the cached
     // SuperVersion can become stale. It will eventually get refreshed either
     // on the next GetImpl() call or next SuperVersion installation.
-    sv = static_cast<SuperVersion*>(local_sv_->Swap(nullptr));
-    if (!sv || sv->version_number !=
-               super_version_number_.load(std::memory_order_relaxed)) {
+    sv = cfd->GetAndResetThreadLocalSuperVersion();
+    if (!sv || sv->version_number != cfd->GetSuperVersionNumber()) {
       RecordTick(options_.statistics.get(), NUMBER_SUPERVERSION_UPDATES);
       SuperVersion* sv_to_delete = nullptr;
 
@@ -3001,18 +2902,17 @@
       } else {
         mutex_.Lock();
       }
-      sv = super_version_->Ref();
+      sv = cfd->GetSuperVersion()->Ref();
       mutex_.Unlock();
 
       delete sv_to_delete;
     }
   } else {
     mutex_.Lock();
-    sv = super_version_->Ref();
+    sv = cfd->GetSuperVersion()->Ref();
     mutex_.Unlock();
   }
 
->>>>>>> 5142b370
   bool have_stat_update = false;
   Version::GetStats stats;
 
@@ -3025,19 +2925,11 @@
   // merge_operands will contain the sequence of merges in the latter case.
   LookupKey lkey(key, snapshot);
   BumpPerfTime(&perf_context.get_snapshot_time, &snapshot_timer);
-<<<<<<< HEAD
-  if (get_version->mem->Get(lkey, value, &s, merge_context,
-                            *cfd->full_options())) {
+  if (sv->mem->Get(lkey, value, &s, merge_context, *cfd->full_options())) {
     // Done
     RecordTick(options_.statistics.get(), MEMTABLE_HIT);
-  } else if (get_version->imm->Get(lkey, value, &s, merge_context,
-                                   *cfd->full_options())) {
-=======
-  if (sv->mem->Get(lkey, value, &s, merge_context, options_)) {
-    // Done
-    RecordTick(options_.statistics.get(), MEMTABLE_HIT);
-  } else if (sv->imm->Get(lkey, value, &s, merge_context, options_)) {
->>>>>>> 5142b370
+  } else if (sv->imm->Get(lkey, value, &s, merge_context,
+                          *cfd->full_options())) {
     // Done
     RecordTick(options_.statistics.get(), MEMTABLE_HIT);
   } else {
@@ -3045,13 +2937,8 @@
     StopWatchNano from_files_timer(env_, false);
     StartPerfTimer(&from_files_timer);
 
-<<<<<<< HEAD
-    get_version->current->Get(options, lkey, value, &s, &merge_context, &stats,
-                              *cfd->full_options(), value_found);
-=======
     sv->current->Get(options, lkey, value, &s, &merge_context, &stats,
-                     options_, value_found);
->>>>>>> 5142b370
+                     *cfd->full_options(), value_found);
     have_stat_update = true;
     BumpPerfTime(&perf_context.get_from_output_files_time, &from_files_timer);
     RecordTick(options_.statistics.get(), MEMTABLE_MISS);
@@ -3060,12 +2947,7 @@
   StopWatchNano post_process_timer(env_, false);
   StartPerfTimer(&post_process_timer);
 
-<<<<<<< HEAD
-  bool delete_get_version = false;
   if (!cfd->options()->disable_seek_compaction && have_stat_update) {
-=======
-  if (!options_.disable_seek_compaction && have_stat_update) {
->>>>>>> 5142b370
     mutex_.Lock();
     if (sv->current->UpdateStats(stats)) {
       MaybeScheduleFlushOrCompaction();
@@ -3076,7 +2958,7 @@
   // Release SuperVersion
   if (LIKELY(options_.allow_thread_local)) {
     // Put the SuperVersion back
-    local_sv_->Reset(static_cast<void*>(sv));
+    cfd->SetThreadLocalSuperVersion(sv);
   } else {
     bool delete_sv = false;
     if (sv->Unref()) {
@@ -3245,6 +3127,7 @@
     auto cfd =
         versions_->GetColumnFamilySet()->GetColumnFamily(column_family_name);
     assert(cfd != nullptr);
+    delete cfd->InstallSuperVersion(new SuperVersion(), &mutex_);
     *handle = new ColumnFamilyHandleImpl(cfd, this, &mutex_);
     Log(options_.info_log, "Created column family \"%s\" (ID %u)",
         column_family_name.c_str(), (unsigned)cfd->GetID());
@@ -3790,7 +3673,7 @@
           cfd->GetID(), (unsigned long)logfile_number_);
       force = false;  // Do not force another compaction if have room
       MaybeScheduleFlushOrCompaction();
-      delete cfd->InstallSuperVersion(new_superversion);
+      delete cfd->InstallSuperVersion(new_superversion, &mutex_);
     }
   }
   return s;
@@ -4056,11 +3939,7 @@
                 const std::vector<ColumnFamilyDescriptor>& column_families,
                 std::vector<ColumnFamilyHandle*>* handles, DB** dbptr) {
   *dbptr = nullptr;
-<<<<<<< HEAD
   handles->clear();
-  EnvOptions soptions(db_options);
-=======
->>>>>>> 5142b370
 
   size_t max_write_buffer_size = 0;
   for (auto cf : column_families) {
@@ -4090,7 +3969,7 @@
   if (s.ok()) {
     uint64_t new_log_number = impl->versions_->NewFileNumber();
     unique_ptr<WritableFile> lfile;
-    EnvOptions soptions(options);
+    EnvOptions soptions(db_options);
     s = impl->options_.env->NewWritableFile(
         LogFileName(impl->options_.wal_dir, new_log_number), &lfile,
         soptions.AdaptForLogWrite());
@@ -4123,7 +4002,7 @@
     }
     if (s.ok()) {
       for (auto cfd : *impl->versions_->GetColumnFamilySet()) {
-        delete cfd->InstallSuperVersion(new SuperVersion());
+        delete cfd->InstallSuperVersion(new SuperVersion(), &impl->mutex_);
         impl->alive_log_files_.push_back(impl->logfile_number_);
       }
       impl->DeleteObsoleteFiles();
